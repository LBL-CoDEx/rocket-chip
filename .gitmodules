[submodule "uncore"]
	path = uncore
	url = https://github.com/ucb-bar/uncore.git
[submodule "dramsim2"]
	path = dramsim2
	url = https://github.com/dramninjasUMD/DRAMSim2.git
[submodule "riscv-tools"]
	path = riscv-tools
	url = https://github.com/ucb-bar/riscv-tools.git
[submodule "rocket"]
	path = rocket
	url = https://github.com/ucb-bar/rocket.git
[submodule "chisel"]
	path = chisel
	url = https://github.com/ucb-bar/chisel.git
[submodule "hardfloat"]
	path = hardfloat
	url = https://github.com/ucb-bar/berkeley-hardfloat.git
[submodule "fpga-zynq"]
	path = fpga-zynq
	url = https://github.com/ucb-bar/fpga-zynq.git
[submodule "boom"]
	path = boom
	url = https://github.com/ucb-bar/riscv-boom
[submodule "zscale"]
	path = zscale
<<<<<<< HEAD
	url = https://github.com/ucb-bar/zscale.git
=======
	url = https://github.com/ucb-bar/zscale
[submodule "junctions"]
	path = junctions
	url = https://github.com/ucb-bar/junctions
>>>>>>> 1bfd8738
<|MERGE_RESOLUTION|>--- conflicted
+++ resolved
@@ -24,11 +24,7 @@
 	url = https://github.com/ucb-bar/riscv-boom
 [submodule "zscale"]
 	path = zscale
-<<<<<<< HEAD
-	url = https://github.com/ucb-bar/zscale.git
-=======
 	url = https://github.com/ucb-bar/zscale
 [submodule "junctions"]
 	path = junctions
-	url = https://github.com/ucb-bar/junctions
->>>>>>> 1bfd8738
+	url = https://github.com/ucb-bar/junctions
package referencechip

import Chisel._
import Node._
import uncore._
import rocket._
import DRAMModel._
<<<<<<< HEAD
=======
import DRAMModel.MemModelConstants._
>>>>>>> 5a5f69bf

class FPGAOuterMemorySystem(htif_width: Int)(implicit conf: UncoreConfiguration) extends Module
{
  implicit val (tl, ln, l2, mif) = (conf.tl, conf.tl.ln, conf.l2, conf.mif)
  val io = new Bundle {
    val tiles = Vec.fill(conf.nTiles){new TileLinkIO}.flip
    val htif = (new TileLinkIO).flip
    val incoherent = Vec.fill(ln.nClients){Bool()}.asInput
    val mem = new MemIO
  }

  val masterEndpoints = (0 until ln.nMasters).map(i => Module(new L2CoherenceAgent(i)))

  val net = Module(new ReferenceChipCrossbarNetwork)
  net.io.clients zip (io.tiles :+ io.htif) map { case (net, end) => net <> end }
  net.io.masters zip (masterEndpoints.map(_.io.client)) map { case (net, end) => net <> end }
  masterEndpoints.map{ _.io.incoherent zip io.incoherent map { case (m, c) => m := c } }

  val conv = Module(new MemIOUncachedTileLinkIOConverter(2))
  if(ln.nMasters > 1) {
    val arb = Module(new UncachedTileLinkIOArbiterThatAppendsArbiterId(ln.nMasters))
    arb.io.in zip masterEndpoints.map(_.io.master) map { case (arb, cache) => arb <> cache }
    conv.io.uncached <> arb.io.out
  } else {
    conv.io.uncached <> masterEndpoints.head.io.master
  }
  io.mem.req_cmd <> Queue(conv.io.mem.req_cmd)
  io.mem.req_data <> Queue(conv.io.mem.req_data, tl.dataBits/mif.dataBits)
  conv.io.mem.resp <> Queue(io.mem.resp)
}

class FPGAUncore(htif_width: Int)(implicit conf: UncoreConfiguration) extends Module
{
  implicit val (tl, ln, mif) = (conf.tl, conf.tl.ln, conf.mif)
  val io = new Bundle {
    val host = new HostIO(htif_width)
    val mem = new MemIO
    val tiles = Vec.fill(conf.nTiles){new TileLinkIO}.flip
    val htif = Vec.fill(conf.nTiles){new HTIFIO(conf.nTiles)}.flip
    val incoherent = Vec.fill(conf.nTiles){Bool()}.asInput
  }
  val htif = Module(new HTIF(htif_width, CSRs.reset, conf.nSCR, conf.offsetBits))
  val outmemsys = Module(new FPGAOuterMemorySystem(htif_width))
  val incoherentWithHtif = (io.incoherent :+ Bool(true).asInput)
  outmemsys.io.incoherent := incoherentWithHtif
  htif.io.cpu <> io.htif
  outmemsys.io.mem <> io.mem

  // Add networking headers and endpoint queues
  def convertAddrToBank(addr: Bits): UInt = {
    require(conf.bankIdLsb + log2Up(conf.nBanks) < conf.mif.addrBits, {println("Invalid bits for bank multiplexing.")})
    addr(conf.bankIdLsb + log2Up(conf.nBanks) - 1, conf.bankIdLsb)
  }

  (outmemsys.io.tiles :+ outmemsys.io.htif).zip(io.tiles :+ htif.io.mem).zipWithIndex.map { 
    case ((outer, client), i) => 
      outer.acquire <> Queue(TileLinkHeaderOverwriter(client.acquire, i, conf.nBanks, convertAddrToBank _))
      outer.release <> Queue(TileLinkHeaderOverwriter(client.release, i, conf.nBanks, convertAddrToBank _))
      outer.grant_ack <> Queue(TileLinkHeaderOverwriter(client.release, i))
      client.grant <> Queue(outer.grant, 1, pipe = true)
      client.probe <> Queue(outer.probe)
  }

  htif.io.host.out <> io.host.out
  htif.io.host.in <> io.host.in
}

<<<<<<< HEAD
class ReferenceChip(htif_width: Int) extends Module {
  val io = new Bundle {
    val host_in = new DecoupledIO(new HostPacket(htif_width)).flip()
    val host_out = new DecoupledIO(new HostPacket(htif_width))
    val host_clk = Bool(OUTPUT)
    val host_clk_edge = Bool(OUTPUT)
    val host_debug_stats_pcr = Bool(OUTPUT)

=======
import MemoryConstants._
import TileLinkSizeConstants._

class ReferenceChip(htif_width: Int)(implicit mif: MemoryIFConfiguration) extends Module {
  val io = new Bundle {
    val host_in = new DecoupledIO(new HostPacket(htif_width)).flip()
    val host_out = new DecoupledIO(new HostPacket(htif_width))
    val host_clk = Bool(OUTPUT)
    val host_clk_edge = Bool(OUTPUT)
    val host_debug_stats_pcr = Bool(OUTPUT)
>>>>>>> 5a5f69bf
    val mem_req_cmd = new DecoupledIO(new MemReqCmd())
    val mem_req_data = new DecoupledIO(new MemData())
    val mem_resp = (new DecoupledIO(new MemResp())).flip()
  }
  
  val co = new MESICoherence
  val ntiles = 1
  val nbanks = 1
  val nmshrs = 2
  implicit val ln = LogicalNetworkConfiguration(log2Up(ntiles)+1, nbanks, ntiles+1)
  implicit val as = AddressSpaceConfiguration(PADDR_BITS, VADDR_BITS, PGIDX_BITS, ASID_BITS, PERM_BITS)
  implicit val tl = TileLinkConfiguration(co = co, ln = ln,
                                          addrBits = as.paddrBits-OFFSET_BITS, 
                                          clientXactIdBits = log2Up(1+8), 
                                          masterXactIdBits = 2*log2Up(2*1+1), 
                                          dataBits = CACHE_DATA_SIZE_IN_BYTES*8, 
                                          writeMaskBits = WRITE_MASK_BITS, 
                                          wordAddrBits = SUBWORD_ADDR_BITS, 
                                          atomicOpBits = ATOMIC_OP_BITS)
  implicit val l2 = L2CoherenceAgentConfiguration(tl, 1, 8)
  implicit val uc = UncoreConfiguration(l2, tl, mif, ntiles, nbanks, bankIdLsb = 5, nSCR = 64, offsetBits = OFFSET_BITS)

<<<<<<< HEAD
  val ic = ICacheConfig(64, 1, ntlb = 4, btb = BTBConfig(4))
  val dc = DCacheConfig(64, 1, ntlb = 4, nmshr = 2, nrpq = 16, nsdq = 17, states = co.nClientStates)
  val rc = RocketConfiguration(tl, ic, dc, fpu = None,
=======
  val ic = ICacheConfig(64, 1, ntlb = 4, tl = tl, as = as, btb = BTBConfig(as, 8))
  val dc = DCacheConfig(64, 1, ntlb = 4, nmshr = 2, nrpq = 16, nsdq = 17, tl = tl, as = as, reqtagbits = -1, databits = -1)
  val rc = RocketConfiguration(tl, as, ic, dc, fpu = None,
>>>>>>> 5a5f69bf
                               fastMulDiv = false)

  val resetSigs = Vec.fill(uc.nTiles){Bool()}
  val tileList = (0 until uc.nTiles).map(r => Module(new Tile(resetSignal = resetSigs(r))(rc)))
  val uncore = Module(new FPGAUncore(htif_width))

  for (i <- 0 until uc.nTiles) {
    val hl = uncore.io.htif(i)
    val tl = uncore.io.tiles(i)
    val il = uncore.io.incoherent(i)

    resetSigs(i) := hl.reset
    val tile = tileList(i)

    tile.io.tilelink <> tl
    il := hl.reset
    tile.io.host.id := UInt(i)
    tile.io.host.reset := Reg(next=Reg(next=hl.reset))
    tile.io.host.pcr_req <> Queue(hl.pcr_req)
    hl.pcr_rep <> Queue(tile.io.host.pcr_rep)
    hl.ipi_req <> Queue(tile.io.host.ipi_req)
    tile.io.host.ipi_rep <> Queue(hl.ipi_rep)
  }
  
  io.host_in.ready := uncore.io.host.in.ready
  uncore.io.host.in.bits := io.host_in.bits.data
  uncore.io.host.in.valid := io.host_in.valid
  
  uncore.io.host.out.ready := io.host_out.ready
  io.host_out.bits.data := uncore.io.host.out.bits
  io.host_out.valid := uncore.io.host.out.valid
  
  io.host_clk := uncore.io.host.clk
  io.host_clk_edge := uncore.io.host.clk_edge
  io.host_debug_stats_pcr := uncore.io.host.debug_stats_pcr

  io.mem_req_cmd <> uncore.io.mem.req_cmd
  io.mem_req_data <> uncore.io.mem.req_data
  io.mem_resp <> uncore.io.mem.resp
}

<<<<<<< HEAD

class FPGATopIO(htifWidth: Int) extends TopIO(htifWidth)

class FPGATop extends Module {
  val htif_width = 16
=======
import MemoryConstants._

class FPGATopIO(htifWidth: Int)(implicit conf: MemoryIFConfiguration) extends TopIO(htifWidth)(conf)

class FPGATop extends Module {
  val htif_width = 16
  
  implicit val mif = MemoryIFConfiguration(MEM_ADDR_BITS, MEM_DATA_BITS, MEM_TAG_BITS, 4)
  val deviceWidth = ROW_WIDTH/mif.dataBits
  implicit val mc = MemoryControllerConfiguration(deviceWidth, (if(deviceWidth == 4) 0 else log2Up(deviceWidth/4)), mif)

>>>>>>> 5a5f69bf
  val io = new FPGATopIO(htif_width)
  
  val referenceChip = Module(new Fame1Wrapper(new ReferenceChip(htif_width)))
  val dramModel = Module(new DRAMSystemWrapper())
  //dram model parameters setup
  dramModel.io.params.tRAS := UInt(4)
  dramModel.io.params.tRCD := UInt(4)
  dramModel.io.params.tRP := UInt(4)
  dramModel.io.params.tCCD := UInt(4)
  dramModel.io.params.tRTP := UInt(4)
  dramModel.io.params.tWTR := UInt(4)
  dramModel.io.params.tWR := UInt(4)
  dramModel.io.params.tRRD := UInt(4)
  
  //host to reference chip connections
  referenceChip.DecoupledIOs("host_in").host_valid := Bool(true)
  referenceChip.DecoupledIOs("host_in").target.bits := io.host.in.bits
  referenceChip.DecoupledIOs("host_in").target.valid := io.host.in.valid
  io.host.in.ready := referenceChip.DecoupledIOs("host_in").host_ready && referenceChip.DecoupledIOs("host_in").target.ready

  io.host.out.valid := referenceChip.DecoupledIOs("host_out").host_valid && referenceChip.DecoupledIOs("host_out").target.valid
  io.host.out.bits := referenceChip.DecoupledIOs("host_out").target.bits
  referenceChip.DecoupledIOs("host_out").target.ready := io.host.out.ready
  referenceChip.DecoupledIOs("host_out").host_ready := Bool(true)
  
  io.host.clk := referenceChip.DebugIOs("host_clk")
  io.host.clk_edge := referenceChip.DebugIOs("host_clk_edge")
  io.host.debug_stats_pcr := referenceChip.DebugIOs("host_debug_stats_pcr")

  //reference chip to dram model connections
  val mem_req_cmd_queue = Module(new FameQueue(8)(new MemReqCmd()))
  val mem_req_data_queue = Module(new FameQueue(8)(new MemData()))
  val mem_resp_queue = Module(new FameQueue(8)(new MemResp()))
  
  //cmd queue
  FameDecoupledIO.connect(referenceChip.DecoupledIOs("mem_req_cmd"),  mem_req_cmd_queue.io.enq, new MemReqCmd)
  mem_req_cmd_queue.io.deq <> dramModel.io.memReqCmd
  
  //data queue
  FameDecoupledIO.connect(referenceChip.DecoupledIOs("mem_req_data"), mem_req_data_queue.io.enq, new MemData)
  mem_req_data_queue.io.deq <> dramModel.io.memReqData
  
  //resp queue
  mem_resp_queue.io.enq <> dramModel.io.memResp
  FameDecoupledIO.connect(referenceChip.DecoupledIOs("mem_resp"), mem_resp_queue.io.deq, new MemResp)
  
  //dram model to outside memory connections
  val host_mem_cmd_queue = Module(new Queue(new MemReqCmd, 2))
<<<<<<< HEAD
  val host_mem_data_queue = Module(new Queue(new MemData, REFILL_CYCLES))
  val host_mem_resp_queue = Module(new Queue(new MemResp, REFILL_CYCLES))
=======
  val host_mem_data_queue = Module(new Queue(new MemData, mif.dataBeats))
  val host_mem_resp_queue = Module(new Queue(new MemResp, mif.dataBeats))
>>>>>>> 5a5f69bf
  
  host_mem_cmd_queue.io.enq <> dramModel.io.mem.req_cmd
  host_mem_cmd_queue.io.deq <> io.mem.req_cmd
  
  host_mem_data_queue.io.enq <> dramModel.io.mem.req_data
  host_mem_data_queue.io.deq <> io.mem.req_data
  
  host_mem_resp_queue.io.enq <> io.mem.resp
  host_mem_resp_queue.io.deq <> dramModel.io.mem.resp
}

abstract class AXISlave extends Module {
  val aw = 5
  val dw = 32
  val io = new Bundle {
    val in = Decoupled(Bits(width = dw)).flip
    val out = Decoupled(Bits(width = dw))
    val addr = Bits(INPUT, aw)
  }
}

class Slave extends AXISlave
{
  val top = Module(new FPGATop)

  val memw = top.io.mem.resp.bits.data.getWidth
  val htifw = top.io.host.in.bits.getWidth
  
  val n = 4
  def wen(i: Int) = io.in.valid && io.addr(log2Up(n)-1,0) === UInt(i)
  def ren(i: Int) = io.out.ready && io.addr(log2Up(n)-1,0) === UInt(i)
  val rdata = Vec.fill(n){Bits(width = dw)}
  val rvalid = Vec.fill(n){Bool()}
  val wready = Vec.fill(n){Bool()}

  io.in.ready := wready(io.addr)
  io.out.valid := rvalid(io.addr)
  io.out.bits := rdata(io.addr)

  // write r0 -> htif.in (blocking)
  wready(0) := top.io.host.in.ready
  top.io.host.in.valid := wen(0)
  top.io.host.in.bits := io.in.bits

  // read cr0 -> htif.out (nonblocking)
  rdata(0) := Cat(top.io.host.out.bits, top.io.host.out.valid)
  rvalid(0) := Bool(true)
  top.io.host.out.ready := ren(0)
  require(dw >= htifw + 1)

  // read cr1 -> mem.req_cmd (nonblocking)
  // the memory system is FIFO from hereon out, so just remember the tags here
  val tagq = Module(new Queue(top.io.mem.req_cmd.bits.tag, 4))
  tagq.io.enq.bits := top.io.mem.req_cmd.bits.tag
  tagq.io.enq.valid := ren(1) && top.io.mem.req_cmd.valid && !top.io.mem.req_cmd.bits.rw
  top.io.mem.req_cmd.ready := ren(1)
  rdata(1) := Cat(top.io.mem.req_cmd.bits.addr, top.io.mem.req_cmd.bits.rw, top.io.mem.req_cmd.valid && (tagq.io.enq.ready || top.io.mem.req_cmd.bits.rw))
  rvalid(1) := Bool(true)
  require(dw >= top.io.mem.req_cmd.bits.addr.getWidth + 1 + 1)

  // write cr1 -> mem.resp (nonblocking)
  val in_count = Reg(init=UInt(0, log2Up(memw/dw)))
  val rf_count = Reg(init=UInt(0, log2Up(CACHE_DATA_SIZE_IN_BYTES*8/memw)))
  require(memw % dw == 0 && isPow2(memw/dw))
  val in_reg = Reg(top.io.mem.resp.bits.data)
  top.io.mem.resp.bits.data := Cat(io.in.bits, in_reg(in_reg.getWidth-1,dw))
  top.io.mem.resp.bits.tag := tagq.io.deq.bits
  top.io.mem.resp.valid := wen(1) && in_count.andR
  tagq.io.deq.ready := top.io.mem.resp.fire() && rf_count.andR
  wready(1) := top.io.mem.resp.ready
  when (wen(1) && wready(1)) {
    in_count := in_count + UInt(1)
    in_reg := top.io.mem.resp.bits.data
  }
  when (top.io.mem.resp.fire()) {
    rf_count := rf_count + UInt(1)
  }

  // read cr2 -> mem.req_data (blocking)
  val out_count = Reg(init=UInt(0, log2Up(memw/dw)))
  top.io.mem.req_data.ready := ren(2) && out_count.andR
  rdata(2) := top.io.mem.req_data.bits.data >> (out_count * UInt(dw))
  rvalid(2) := top.io.mem.req_data.valid
  when (ren(2) && rvalid(2)) { out_count := out_count + UInt(1) }

  // read cr3 -> debug signals (nonblocking)
  rdata(3) := Cat(top.io.mem.req_cmd.valid, tagq.io.enq.ready)
  rvalid(3) := Bool(true)

  // writes to cr2, cr3 ignored
  wready(2) := Bool(true)
  wready(3) := Bool(true)
}<|MERGE_RESOLUTION|>--- conflicted
+++ resolved
@@ -5,10 +5,7 @@
 import uncore._
 import rocket._
 import DRAMModel._
-<<<<<<< HEAD
-=======
 import DRAMModel.MemModelConstants._
->>>>>>> 5a5f69bf
 
 class FPGAOuterMemorySystem(htif_width: Int)(implicit conf: UncoreConfiguration) extends Module
 {
@@ -76,16 +73,6 @@
   htif.io.host.in <> io.host.in
 }
 
-<<<<<<< HEAD
-class ReferenceChip(htif_width: Int) extends Module {
-  val io = new Bundle {
-    val host_in = new DecoupledIO(new HostPacket(htif_width)).flip()
-    val host_out = new DecoupledIO(new HostPacket(htif_width))
-    val host_clk = Bool(OUTPUT)
-    val host_clk_edge = Bool(OUTPUT)
-    val host_debug_stats_pcr = Bool(OUTPUT)
-
-=======
 import MemoryConstants._
 import TileLinkSizeConstants._
 
@@ -96,7 +83,6 @@
     val host_clk = Bool(OUTPUT)
     val host_clk_edge = Bool(OUTPUT)
     val host_debug_stats_pcr = Bool(OUTPUT)
->>>>>>> 5a5f69bf
     val mem_req_cmd = new DecoupledIO(new MemReqCmd())
     val mem_req_data = new DecoupledIO(new MemData())
     val mem_resp = (new DecoupledIO(new MemResp())).flip()
@@ -119,15 +105,9 @@
   implicit val l2 = L2CoherenceAgentConfiguration(tl, 1, 8)
   implicit val uc = UncoreConfiguration(l2, tl, mif, ntiles, nbanks, bankIdLsb = 5, nSCR = 64, offsetBits = OFFSET_BITS)
 
-<<<<<<< HEAD
-  val ic = ICacheConfig(64, 1, ntlb = 4, btb = BTBConfig(4))
-  val dc = DCacheConfig(64, 1, ntlb = 4, nmshr = 2, nrpq = 16, nsdq = 17, states = co.nClientStates)
-  val rc = RocketConfiguration(tl, ic, dc, fpu = None,
-=======
   val ic = ICacheConfig(64, 1, ntlb = 4, tl = tl, as = as, btb = BTBConfig(as, 8))
   val dc = DCacheConfig(64, 1, ntlb = 4, nmshr = 2, nrpq = 16, nsdq = 17, tl = tl, as = as, reqtagbits = -1, databits = -1)
   val rc = RocketConfiguration(tl, as, ic, dc, fpu = None,
->>>>>>> 5a5f69bf
                                fastMulDiv = false)
 
   val resetSigs = Vec.fill(uc.nTiles){Bool()}
@@ -169,13 +149,6 @@
   io.mem_resp <> uncore.io.mem.resp
 }
 
-<<<<<<< HEAD
-
-class FPGATopIO(htifWidth: Int) extends TopIO(htifWidth)
-
-class FPGATop extends Module {
-  val htif_width = 16
-=======
 import MemoryConstants._
 
 class FPGATopIO(htifWidth: Int)(implicit conf: MemoryIFConfiguration) extends TopIO(htifWidth)(conf)
@@ -187,7 +160,6 @@
   val deviceWidth = ROW_WIDTH/mif.dataBits
   implicit val mc = MemoryControllerConfiguration(deviceWidth, (if(deviceWidth == 4) 0 else log2Up(deviceWidth/4)), mif)
 
->>>>>>> 5a5f69bf
   val io = new FPGATopIO(htif_width)
   
   val referenceChip = Module(new Fame1Wrapper(new ReferenceChip(htif_width)))
@@ -236,13 +208,8 @@
   
   //dram model to outside memory connections
   val host_mem_cmd_queue = Module(new Queue(new MemReqCmd, 2))
-<<<<<<< HEAD
-  val host_mem_data_queue = Module(new Queue(new MemData, REFILL_CYCLES))
-  val host_mem_resp_queue = Module(new Queue(new MemResp, REFILL_CYCLES))
-=======
   val host_mem_data_queue = Module(new Queue(new MemData, mif.dataBeats))
   val host_mem_resp_queue = Module(new Queue(new MemResp, mif.dataBeats))
->>>>>>> 5a5f69bf
   
   host_mem_cmd_queue.io.enq <> dramModel.io.mem.req_cmd
   host_mem_cmd_queue.io.deq <> io.mem.req_cmd

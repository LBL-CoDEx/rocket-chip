--- conflicted
+++ resolved
@@ -32,27 +32,9 @@
     val mem_backup_en = Bool(INPUT)
   }
 
-<<<<<<< HEAD
   // Create a simple NoC and points of coherence serialization
-  val net = Module(new ReferenceChipCrossbarNetwork)
+  val net = Module(new RocketChipCrossbarNetwork)
   val masterEndpoints = (0 until params(NBanks)).map(params(BuildCoherenceMaster))
-=======
-  val refill_cycles = tl.dataBits/mif.dataBits
-  val (llc, masterEndpoints) = if(conf.useDRAMSideLLC) {
-    val llc_tag_leaf = Mem(Bits(width = 152), 512, seqRead = true)
-    val llc_data_leaf = Mem(Bits(width = 64), 4096, seqRead = true)
-    val llc = Module(new DRAMSideLLC(sets=512, ways=8, outstanding=16, 
-      refill_cycles=refill_cycles, tagLeaf=llc_tag_leaf, dataLeaf=llc_data_leaf))
-    val mes = (0 until ln.nMasters).map(i => Module(new L2CoherenceAgent(i)))
-    (llc, mes)
-  } else {
-    val llc = Module(new DRAMSideLLCNull(16, refill_cycles))
-    val mes = (0 until ln.nMasters).map(i => Module(new L2HellaCache(i)))
-    (llc, mes)
-  }
-
-  val net = Module(new RocketChipCrossbarNetwork)
->>>>>>> 77342855
   net.io.clients zip (io.tiles :+ io.htif) map { case (net, end) => net <> end }
   net.io.masters zip (masterEndpoints.map(_.io.inner)) map { case (net, end) => net <> end }
   masterEndpoints.map{ _.io.incoherent zip io.incoherent map { case (m, c) => m := c } }
@@ -145,62 +127,9 @@
 class Top extends Module with TopLevelParameters {
   val io = new TopIO
 
-<<<<<<< HEAD
   val resetSigs = Vec.fill(nTiles){Bool()}
   val tileList = (0 until nTiles).map(r => Module(new Tile(resetSignal = resetSigs(r))))
   val uncore = Module(new Uncore)
-=======
-class MemDessert extends Module {
-  implicit val mif = MemoryIFConfiguration(MEM_ADDR_BITS, MEM_DATA_BITS, MEM_TAG_BITS, MEM_DATA_BEATS)
-  val io = new MemDesserIO(HTIF_WIDTH)
-  val x = Module(new MemDesser(HTIF_WIDTH))
-  io.narrow <> x.io.narrow
-  io.wide <> x.io.wide
-}
-
-
-class Top extends Module {
-  val dir = new FullRepresentation(NTILES+1)
-  val co = if(ENABLE_SHARING) {
-              if(ENABLE_CLEAN_EXCLUSIVE) new MESICoherence(dir)
-              else new MSICoherence(dir)
-            } else {
-              if(ENABLE_CLEAN_EXCLUSIVE) new MEICoherence(dir)
-              else new MICoherence(dir)
-            }
-
-  implicit val ln = LogicalNetworkConfiguration(log2Up(NTILES)+1, NBANKS, NTILES+1)
-  implicit val as = AddressSpaceConfiguration(PADDR_BITS, VADDR_BITS, PGIDX_BITS, ASID_BITS, PERM_BITS)
-  implicit val tl = TileLinkConfiguration(co = co, ln = ln, 
-                                          addrBits = as.paddrBits-OFFSET_BITS, 
-                                          clientXactIdBits = log2Up(NL2_REL_XACTS+NL2_ACQ_XACTS), 
-                                          masterXactIdBits = 2*log2Up(NMSHRS*NTILES+1), 
-                                          dataBits = CACHE_DATA_SIZE_IN_BYTES*8, 
-                                          writeMaskBits = WRITE_MASK_BITS, 
-                                          wordAddrBits = SUBWORD_ADDR_BITS, 
-                                          atomicOpBits = ATOMIC_OP_BITS)
-  implicit val l2 = L2CacheConfig(512, 8, 1, 1, NL2_REL_XACTS, NL2_ACQ_XACTS, tl, as)
-  implicit val mif = MemoryIFConfiguration(MEM_ADDR_BITS, MEM_DATA_BITS, MEM_TAG_BITS, MEM_DATA_BEATS)
-  implicit val uc = UncoreConfiguration(l2, tl, mif, NTILES, NBANKS, bankIdLsb = 5, nSCR = 64, offsetBits = OFFSET_BITS, useDRAMSideLLC = USE_DRAMSIDE_LLC)
-
-  val ic = ICacheConfig(sets = 128, assoc = 2, ntlb = 8, tl = tl, as = as, btb = BTBConfig(as, 64, 2))
-  val dc = DCacheConfig(sets = 128, ways = 4, 
-                        tl = tl, as = as,
-                        ntlb = 8, nmshr = NMSHRS, nrpq = 16, nsdq = 17, 
-                        reqtagbits = -1, databits = -1)
-  val vic = ICacheConfig(sets = 128, assoc = 1, tl = tl, as = as, btb = BTBConfig(as, 8))
-  val hc = hwacha.HwachaConfiguration(as, vic, dc, 8, 256, ndtlb = 8, nptlb = 2)
-  val fpu = if (HAS_FPU) Some(FPUConfig(sfmaLatency = 2, dfmaLatency = 3)) else None
-  val rc = RocketConfiguration(tl, as, ic, dc, fpu
-                               //,rocc = (c: RocketConfiguration) => (new hwacha.Hwacha(hc, c))
-                              )
-
-  val io = new VLSITopIO(HTIF_WIDTH)
-
-  val resetSigs = Vec.fill(uc.nTiles){Bool()}
-  val tileList = (0 until uc.nTiles).map(r => Module(new Tile(resetSignal = resetSigs(r))(rc)))
-  val uncore = Module(new Uncore(HTIF_WIDTH))
->>>>>>> 77342855
 
   for (i <- 0 until nTiles) {
     val hl = uncore.io.htif(i)
